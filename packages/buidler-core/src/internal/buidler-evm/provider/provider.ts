import ansiEscapes from "ansi-escapes";
import chalk, { Chalk } from "chalk";
import debug from "debug";
import Common from "ethereumjs-common";
import { BN } from "ethereumjs-util";
import { EventEmitter } from "events";
import fsExtra from "fs-extra";
import semver from "semver";
import util from "util";

<<<<<<< HEAD
import { EthereumProvider, ProjectPaths } from "../../../types";
import { Artifacts } from "../../artifacts";
import { getUserConfigPath } from "../../core/project-structure";
=======
import type {
  BoundExperimentalBuidlerEVMMessageTraceHook,
  EIP1193Provider,
  EthSubscription,
  ProjectPaths,
  RequestArguments,
} from "../../../types";
import { getBuildInfoFiles } from "../../artifacts";
>>>>>>> a20cd7ac
import { BuildInfo } from "../stack-traces/compiler-types";
import { SolidityError } from "../stack-traces/solidity-errors";
import { FIRST_SOLC_VERSION_SUPPORTED } from "../stack-traces/solidityTracer";
import { Mutex } from "../vendor/await-semaphore";

import {
  BuidlerEVMProviderError,
  InvalidInputError,
  MethodNotFoundError,
  MethodNotSupportedError,
} from "./errors";
import { BuidlerModule } from "./modules/buidler";
import { EthModule } from "./modules/eth";
import { EvmModule } from "./modules/evm";
import { ModulesLogger } from "./modules/logger";
import { NetModule } from "./modules/net";
import { Web3Module } from "./modules/web3";
import { BuidlerNode, GenesisAccount } from "./node";

const log = debug("buidler:core:buidler-evm:provider");

// Set of methods that are never logged
const PRIVATE_RPC_METHODS = new Set(["buidler_getStackTraceFailuresCount"]);

// tslint:disable only-buidler-error

export class BuidlerEVMProvider extends EventEmitter
  implements EIP1193Provider {
  private _common?: Common;
  private _node?: BuidlerNode;
  private _ethModule?: EthModule;
  private _netModule?: NetModule;
  private _web3Module?: Web3Module;
  private _evmModule?: EvmModule;
  private _buidlerModule?: BuidlerModule;
  private readonly _mutex = new Mutex();
  private readonly _logger = new ModulesLogger();

  private _methodBeingCollapsed?: string;
  private _methodCollapsedCount: number = 0;

  constructor(
    private readonly _hardfork: string,
    private readonly _networkName: string,
    private readonly _chainId: number,
    private readonly _networkId: number,
    private readonly _blockGasLimit: number,
    private readonly _throwOnTransactionFailures: boolean,
    private readonly _throwOnCallFailures: boolean,
    private readonly _genesisAccounts: GenesisAccount[] = [],
    private readonly _paths?: ProjectPaths,
    private readonly _loggingEnabled = false,
    private readonly _allowUnlimitedContractSize = false,
    private readonly _initialDate?: Date,
    private readonly _experimentalBuidlerEVMMessageTraceHooks: BoundExperimentalBuidlerEVMMessageTraceHook[] = []
  ) {
    super();
  }

  public async request(args: RequestArguments): Promise<unknown> {
    const release = await this._mutex.acquire();

    if (args.params !== undefined && !Array.isArray(args.params)) {
      throw new InvalidInputError(
        "Buidler EVM doesn't support JSON-RPC params sent as an object"
      );
    }

    try {
      if (this._loggingEnabled && !PRIVATE_RPC_METHODS.has(args.method)) {
        return await this._sendWithLogging(args.method, args.params);
      }

      return await this._send(args.method, args.params);
    } finally {
      release();
    }
  }

  private async _sendWithLogging(
    method: string,
    params: any[] = []
  ): Promise<any> {
    this._logger.clearLogs();

    try {
      const result = await this._send(method, params);
      // We log after running the method, because we want to use different
      // colors depending on whether it failed or not

      // TODO: If an eth_call, eth_sendTransaction, or eth_sendRawTransaction
      //  fails without throwing, this will be displayed in green. It's unclear
      //  if this is correct. See Eth module's TODOs for more info.

      if (this._shouldCollapseMethod(method)) {
        this._logCollapsedMethod(method);
      } else {
        this._startCollapsingMethod(method);
        this._log(method, false, chalk.green);
      }

      const loggedSomething = this._logModuleMessages();
      if (loggedSomething) {
        this._stopCollapsingMethod();
        this._log("");
      }

      return result;
    } catch (err) {
      this._stopCollapsingMethod();

      if (
        err instanceof MethodNotFoundError ||
        err instanceof MethodNotSupportedError
      ) {
        this._log(`${method} - Method not supported`, false, chalk.red);

        throw err;
      }

      this._log(method, false, chalk.red);

      const loggedSomething = this._logModuleMessages();
      if (loggedSomething) {
        this._log("");
      }

      if (err instanceof SolidityError) {
        this._logError(err);
      } else if (err instanceof BuidlerEVMProviderError) {
        this._log(err.message, true);
      } else {
        this._logError(err, true);
        this._log("");
        this._log(
          "If you think this is a bug in Buidler, please report it here: https://buidler.dev/reportbug",
          true
        );
      }

      this._log("");

      throw err;
    }
  }

  private _logCollapsedMethod(method: string) {
    this._methodCollapsedCount += 1;

    process.stdout.write(
      // tslint:disable-next-line:prefer-template
      ansiEscapes.cursorHide +
        ansiEscapes.cursorPrevLine +
        chalk.green(`${method} (${this._methodCollapsedCount})`) +
        "\n" +
        ansiEscapes.eraseEndLine +
        ansiEscapes.cursorShow
    );
  }

  private _startCollapsingMethod(method: string) {
    this._methodBeingCollapsed = method;
    this._methodCollapsedCount = 1;
  }

  private _stopCollapsingMethod() {
    this._methodBeingCollapsed = undefined;
    this._methodCollapsedCount = 0;
  }

  private _shouldCollapseMethod(method: string) {
    return (
      method === this._methodBeingCollapsed &&
      !this._logger.hasLogs() &&
      this._methodCollapsedCount > 0
    );
  }

  private async _send(method: string, params: any[] = []): Promise<any> {
    await this._init();

    if (method.startsWith("eth_")) {
      return this._ethModule!.processRequest(method, params);
    }

    if (method.startsWith("net_")) {
      return this._netModule!.processRequest(method, params);
    }

    if (method.startsWith("web3_")) {
      return this._web3Module!.processRequest(method, params);
    }

    if (method.startsWith("evm_")) {
      return this._evmModule!.processRequest(method, params);
    }

    if (method.startsWith("buidler_")) {
      return this._buidlerModule!.processRequest(method, params);
    }

    throw new MethodNotFoundError(`Method ${method} not found`);
  }

  private async _init() {
    if (this._node !== undefined) {
      return;
    }

    const buildInfos: BuildInfo[] = [];

    if (this._paths !== undefined) {
      const artifacts = new Artifacts(this._paths.artifacts);
      const buildInfoFiles = await artifacts.getBuildInfoFiles();

      try {
        for (const buildInfoFile of buildInfoFiles) {
          const buildInfo = await fsExtra.readJson(buildInfoFile);
          // TODO-HH: should we show a warning when this condition is false?
          if (semver.gte(buildInfo.solcVersion, FIRST_SOLC_VERSION_SUPPORTED)) {
            buildInfos.push(buildInfo);
          }
        }
      } catch (error) {
        console.warn(
          chalk.yellow(
            "Stack traces engine could not be initialized. Run Buidler with --verbose to learn more."
          )
        );

        log(
          "Solidity stack traces disabled: Failed to read solc's input and output files. Please report this to help us improve Buidler.\n",
          error
        );
      }
    }

    const [common, node] = await BuidlerNode.create(
      this._hardfork,
      this._networkName,
      this._chainId,
      this._networkId,
      this._blockGasLimit,
      this._genesisAccounts,
      this._allowUnlimitedContractSize,
      this._initialDate,
      buildInfos
    );

    this._common = common;
    this._node = node;

    this._ethModule = new EthModule(
      common,
      node,
      this._throwOnTransactionFailures,
      this._throwOnCallFailures,
      this._loggingEnabled ? this._logger : undefined,
      this._experimentalBuidlerEVMMessageTraceHooks
    );

    this._netModule = new NetModule(common);
    this._web3Module = new Web3Module();
    this._evmModule = new EvmModule(node);
    this._buidlerModule = new BuidlerModule(node);

    this._forwardNodeEvents(node);
  }

  private _forwardNodeEvents(node: BuidlerNode) {
    // TODO: This can leak a listener when the provider is restarted
    // Handle eth_subscribe events and proxy them to handler
    node.addListener("ethEvent", (payload: { filterId: BN; result: any }) => {
      const subscription = `0x${payload.filterId.toString(16)}`;
      const result = payload.result;
      this._emitLegacySubscriptionEvent(subscription, result);
      this._emitEip1193SubscriptionEvent(subscription, result);
    });
  }

  private _emitLegacySubscriptionEvent(subscription: string, result: any) {
    this.emit("notifications", {
      subscription,
      result,
    });
  }

  private _emitEip1193SubscriptionEvent(subscription: string, result: unknown) {
    const message: EthSubscription = {
      type: "eth_subscription",
      data: {
        subscription,
        result,
      },
    };

    this.emit("message", message);
  }

  private _logModuleMessages(): boolean {
    const logs = this._logger.getLogs();
    if (logs.length === 0) {
      return false;
    }

    for (const msg of logs) {
      this._log(msg, true);
    }

    return true;
  }

  private _logError(err: Error, logInRed = false) {
    this._log(util.inspect(err), true, logInRed ? chalk.red : undefined);
  }

  private _log(msg: string, indent = false, color?: Chalk) {
    if (indent) {
      msg = msg
        .split("\n")
        .map((line) => `  ${line}`)
        .join("\n");
    }

    if (color !== undefined) {
      console.log(color(msg));
      return;
    }

    console.log(msg);
  }
}<|MERGE_RESOLUTION|>--- conflicted
+++ resolved
@@ -8,11 +8,6 @@
 import semver from "semver";
 import util from "util";
 
-<<<<<<< HEAD
-import { EthereumProvider, ProjectPaths } from "../../../types";
-import { Artifacts } from "../../artifacts";
-import { getUserConfigPath } from "../../core/project-structure";
-=======
 import type {
   BoundExperimentalBuidlerEVMMessageTraceHook,
   EIP1193Provider,
@@ -20,8 +15,7 @@
   ProjectPaths,
   RequestArguments,
 } from "../../../types";
-import { getBuildInfoFiles } from "../../artifacts";
->>>>>>> a20cd7ac
+import { Artifacts } from "../../artifacts";
 import { BuildInfo } from "../stack-traces/compiler-types";
 import { SolidityError } from "../stack-traces/solidity-errors";
 import { FIRST_SOLC_VERSION_SUPPORTED } from "../stack-traces/solidityTracer";
